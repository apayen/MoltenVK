--- conflicted
+++ resolved
@@ -546,14 +546,11 @@
 	VkBool32 stencilFeedback;					/**< If true, fragment shaders that write to [[stencil]] outputs are supported. */
 	VkBool32 textureBuffers;					/**< If true, textures of type MTLTextureTypeBuffer are supported. */
 	VkBool32 postDepthCoverage;					/**< If true, coverage masks in fragment shaders post-depth-test are supported. */
-<<<<<<< HEAD
+	VkBool32 fences;							/**< If true, Metal synchronization fences (MTLFence) are supported. */
+	VkBool32 rasterOrderGroups;					/**< If true, Raster order groups in fragment shaders are supported. */
 	VkBool32 native3DCompressedTextures;		/**< If true, 3D compressed images are supported natively, without manual decompression. */
 	VkBool32 nativeTextureSwizzle;				/**< If true, component swizzle is supported natively, without manual swizzling in shaders. */
 	VkBool32 placementHeaps;					/**< If true, MTLHeap objects support placement of resources. */
-=======
-	VkBool32 fences;							/**< If true, Metal synchronization fences (MTLFence) are supported. */
-	VkBool32 rasterOrderGroups;					/**< If true, Raster order groups in fragment shaders are supported. */
->>>>>>> 0934e321
 } MVKPhysicalDeviceMetalFeatures;
 
 /**
