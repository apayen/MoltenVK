/*
 * MVKQueue.h
 *
 * Copyright (c) 2014-2019 The Brenwill Workshop Ltd. (http://www.brenwill.com)
 *
 * Licensed under the Apache License, Version 2.0 (the "License");
 * you may not use this file except in compliance with the License.
 * You may obtain a copy of the License at
 * 
 *     http://www.apache.org/licenses/LICENSE-2.0
 * 
 * Unless required by applicable law or agreed to in writing, software
 * distributed under the License is distributed on an "AS IS" BASIS,
 * WITHOUT WARRANTIES OR CONDITIONS OF ANY KIND, either express or implied.
 * See the License for the specific language governing permissions and
 * limitations under the License.
 */

#pragma once

#include "MVKDevice.h"
#include "MVKCommandBuffer.h"
#include "MVKImage.h"
#include "MVKSync.h"
#include "MVKVector.h"
#include <vector>
#include <mutex>

#import <Metal/Metal.h>

class MVKQueue;
class MVKQueueSubmission;
class MVKPhysicalDevice;
class MVKGPUCaptureScope;


#pragma mark -
#pragma mark MVKQueueFamily

/** Represents a Vulkan queue family. */
class MVKQueueFamily : public MVKBaseObject {

public:

	/** Returns the Vulkan API opaque object controlling this object. */
	MVKVulkanAPIObject* getVulkanAPIObject() override { return _physicalDevice->getVulkanAPIObject(); }

	/** Returns the index of this queue family. */
	inline uint32_t getIndex() { return _queueFamilyIndex; }

	/** Populates the specified properties structure. */
	inline void getProperties(VkQueueFamilyProperties* queueProperties) {
		if (queueProperties) { *queueProperties = _properties; }
	}

	/** Returns the MTLCommandQueue at the specified index. */
	id<MTLCommandQueue> getMTLCommandQueue(uint32_t queueIndex);

	/** Constructs an instance with the specified index. */
	MVKQueueFamily(MVKPhysicalDevice* physicalDevice, uint32_t queueFamilyIndex, const VkQueueFamilyProperties* pProperties);

	~MVKQueueFamily() override;

protected:
	MVKPhysicalDevice* _physicalDevice;
    uint32_t _queueFamilyIndex;
	VkQueueFamilyProperties _properties;
	std::vector<id<MTLCommandQueue>> _mtlQueues;
	std::mutex _qLock;
};


#pragma mark -
#pragma mark MVKQueue

/** Represents a Vulkan queue. */
class MVKQueue : public MVKDispatchableVulkanAPIObject, public MVKDeviceTrackingMixin {

public:

	/** Returns the debug report object type of this object. */
	VkDebugReportObjectTypeEXT getVkDebugReportObjectType() override { return VK_DEBUG_REPORT_OBJECT_TYPE_QUEUE_EXT; }

	/** Returns a pointer to the Vulkan instance. */
	MVKInstance* getInstance() override { return _device->getInstance(); }

#pragma mark Queue submissions

	/** Submits the specified command buffers to the queue. */
	VkResult submit(uint32_t submitCount, const VkSubmitInfo* pSubmits,
                    VkFence fence, MVKCommandUse cmdBuffUse);

	/** Submits the specified presentation command to the queue. */
	VkResult submit(const VkPresentInfoKHR* pPresentInfo);

	/** Block the current thread until this queue is idle. */
	VkResult waitIdle(MVKCommandUse cmdBuffUse);

	/** Return the name of this queue. */
	inline const std::string& getName() { return _name; }


#pragma mark Metal

	/** Returns the Metal queue underlying this queue. */
	inline id<MTLCommandQueue> getMTLCommandQueue() { return _mtlQueue; }

#pragma mark Construction
	
	/** Constructs an instance for the device and queue family. */
	MVKQueue(MVKDevice* device, MVKQueueFamily* queueFamily, uint32_t index, float priority);

	~MVKQueue() override;

    /**
     * Returns a reference to this object suitable for use as a Vulkan API handle.
     * This is the compliment of the getMVKQueue() method.
     */
    inline VkQueue getVkQueue() { return (VkQueue)getVkHandle(); }

    /**
     * Retrieves the MVKQueue instance referenced by the VkQueue handle.
     * This is the compliment of the getVkQueue() method.
     */
    static inline MVKQueue* getMVKQueue(VkQueue vkQueue) {
        return (MVKQueue*)getDispatchableObject(vkQueue);
    }

protected:
	friend class MVKQueueSubmission;
	friend class MVKQueueCommandBufferSubmission;
	friend class MVKQueuePresentSurfaceSubmission;

	MVKBaseObject* getBaseObject() override { return this; };
	void initName();
	void initExecQueue();
	void initMTLCommandQueue();
	void initGPUCaptureScopes();
	void destroyExecQueue();
	VkResult submit(MVKQueueSubmission* qSubmit);

	MVKQueueFamily* _queueFamily;
	uint32_t _index;
	float _priority;
	dispatch_queue_t _execQueue;
	id<MTLCommandQueue> _mtlQueue;
	std::string _name;
	MVKMTLCommandBufferID _nextMTLCmdBuffID;
	MVKGPUCaptureScope* _submissionCaptureScope;
	MVKGPUCaptureScope* _presentationCaptureScope;
};


#pragma mark -
#pragma mark MVKQueueSubmission

/** This is an abstract class for an operation that can be submitted to an MVKQueue. */
class MVKQueueSubmission : public MVKConfigurableObject {

public:

	/** Returns the Vulkan API opaque object controlling this object. */
	MVKVulkanAPIObject* getVulkanAPIObject() override { return _queue->getVulkanAPIObject(); }

	/** 
	 * Executes this action on the queue and then disposes of this instance.
	 *
	 * Upon completion of this function, no further calls should be made to this instance.
	 */
	virtual void execute() = 0;

	MVKQueueSubmission(MVKQueue* queue,
					   uint32_t waitSemaphoreCount,
					   const VkSemaphore* pWaitSemaphores);

protected:
	friend class MVKQueue;

	MVKQueue* _queue;
	MVKQueueSubmission* _prev;
	MVKQueueSubmission* _next;
	MVKVectorInline<MVKSemaphore*, 8> _waitSemaphores;
	bool _isAwaitingSemaphores;
};


#pragma mark -
#pragma mark MVKQueueCommandBufferSubmission

/** Submits the commands in a set of command buffers to the queue. */
class MVKQueueCommandBufferSubmission : public MVKQueueSubmission {

public:
	void execute() override;

	/** 
<<<<<<< HEAD
     * Constructs an instance for the queue.
     * pSubmit may be VK_NULL_HANDLE to create an instance that triggers a fence without submitting any actual command buffers.
=======
     * Constructs an instance for the device and queue.
>>>>>>> cd57b2d8
     */
	MVKQueueCommandBufferSubmission(MVKQueue* queue,
									const VkSubmitInfo* pSubmit,
									VkFence fence,
                                    MVKCommandUse cmdBuffUse);

<<<<<<< HEAD
    /** Constructs an instance for the queue, with a fence, but without actual command buffers. */
    MVKQueueCommandBufferSubmission(MVKQueue* queue, VkFence fence);

=======
>>>>>>> cd57b2d8
protected:
	friend MVKCommandBuffer;

	id<MTLCommandBuffer> getActiveMTLCommandBuffer();
	void setActiveMTLCommandBuffer(id<MTLCommandBuffer> mtlCmdBuff);
	void commitActiveMTLCommandBuffer(bool signalCompletion = false);
	void finish();

	MVKVectorInline<MVKCommandBuffer*, 16> _cmdBuffers;
	MVKVectorInline<MVKSemaphore*, 16> _signalSemaphores;
	MVKFence* _fence;
    MVKCommandUse _cmdBuffUse;
	id<MTLCommandBuffer> _activeMTLCommandBuffer;
};


#pragma mark -
#pragma mark MVKQueuePresentSurfaceSubmission

/** Presents a swapchain surface image to the OS. */
class MVKQueuePresentSurfaceSubmission : public MVKQueueSubmission {

public:
	void execute() override;

	MVKQueuePresentSurfaceSubmission(MVKQueue* queue,
									 const VkPresentInfoKHR* pPresentInfo);

protected:
	MVKVectorInline<MVKSwapchainImage*, 4> _surfaceImages;
};
<|MERGE_RESOLUTION|>--- conflicted
+++ resolved
@@ -193,25 +193,12 @@
 public:
 	void execute() override;
 
-	/** 
-<<<<<<< HEAD
-     * Constructs an instance for the queue.
-     * pSubmit may be VK_NULL_HANDLE to create an instance that triggers a fence without submitting any actual command buffers.
-=======
-     * Constructs an instance for the device and queue.
->>>>>>> cd57b2d8
-     */
+	/** Constructs an instance for the queue. */
 	MVKQueueCommandBufferSubmission(MVKQueue* queue,
 									const VkSubmitInfo* pSubmit,
 									VkFence fence,
                                     MVKCommandUse cmdBuffUse);
 
-<<<<<<< HEAD
-    /** Constructs an instance for the queue, with a fence, but without actual command buffers. */
-    MVKQueueCommandBufferSubmission(MVKQueue* queue, VkFence fence);
-
-=======
->>>>>>> cd57b2d8
 protected:
 	friend MVKCommandBuffer;
 
